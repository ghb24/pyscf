--- conflicted
+++ resolved
@@ -44,30 +44,7 @@
 def get_t(cell, kpt=np.zeros(3)):
     '''Get the kinetic energy AO matrix.
     '''
-<<<<<<< HEAD
-    coords = pyscf.pbc.dft.gen_grid.gen_uniform_grids(cell)
-    aoR = pyscf.pbc.dft.numint.eval_ao(cell, coords, kpt, deriv=0)
-    nao = cell.nao_nr()
-
-    kG = kpt + cell.Gv
-    abskG2 = np.einsum('gi,gi->g', kG, kG)
-
-    aokG = np.empty(aoR.shape, np.complex128)
-    TaokG = np.empty(aoR.shape, np.complex128)
-    nao = cell.nao_nr()
-    expmikr = np.exp(-1j*np.dot(kpt,coords.T)) 
-    for i in range(nao):
-        aokG[:,i] = tools.fftk(aoR[:,i], cell.gs, expmikr)
-        TaokG[:,i] = 0.5*abskG2*aokG[:,i]
-
-    ngs = len(aokG)
-    t = np.dot(aokG.T.conj(), TaokG)
-    t *= (cell.vol/ngs**2)
-
-    return t
-=======
     return cell.pbc_intor('cint1e_kin_sph', hermi=1, kpt=kpt)
->>>>>>> 1e6a9531
 
 
 def get_nuc(cell, kpt=np.zeros(3)):
@@ -87,9 +64,7 @@
     vne = np.dot(aoR.T.conj(), vneR.reshape(-1,1)*aoR)
     return vne
 
-<<<<<<< HEAD
-
-def get_pp_o0(cell, kpt=np.zeros(3)):
+def get_pp(cell, kpt=np.zeros(3)):
     '''Get the periodic pseudotential nuc-el AO matrix, with G=0 removed.
     '''
     coords = pyscf.pbc.dft.gen_grid.gen_uniform_grids(cell)
@@ -101,56 +76,11 @@
     vpplocG = -np.sum(SI * vlocG, axis=0)
 
     # vpploc evaluated in real-space
-    vpplocR = tools.ifft(vpplocG, cell.gs)
-    vpploc = np.dot(aoR.T.conj(), vpplocR.reshape(-1,1)*aoR)
-
-    # vppnonloc evaluated in reciprocal space
-    expmikr = np.exp(-1j*np.dot(kpt,coords.T)) 
-    aokG = np.empty(aoR.shape, np.complex128)
-    for i in range(nao):
-        aokG[:,i] = tools.fftk(aoR[:,i], cell.gs, expmikr)
-    ngs = len(aokG)
-
-    vppnl = np.zeros((nao,nao), dtype=np.complex128)
-    hs, projGs = pseudo.get_projG(cell, kpt)
-    for ia, [h_ia,projG_ia] in enumerate(zip(hs,projGs)):
-        for l, h in enumerate(h_ia):
-            nl = h.shape[0]
-            for m in range(-l,l+1):
-                SPG_lm_aoG = np.zeros((nl,nao), dtype=np.complex128)
-                for i in range(nl):
-                    SPG_lmi = SI[ia,:] * projG_ia[l][m][i]
-                    SPG_lm_aoG[i,:] = np.einsum('g,gp->p', SPG_lmi.conj(), aokG)
-                for i in range(nl):
-                    for j in range(nl):
-                        # Note: There is no (-1)^l here.
-                        vppnl += h[i,j]*np.einsum('p,q->pq',
-                                                   SPG_lm_aoG[i,:].conj(),
-                                                   SPG_lm_aoG[j,:])
-    vppnl *= (1./ngs**2)
-
-    return vpploc + vppnl
-
-def get_pp_o1(cell, kpt=np.zeros(3)):
-=======
-def get_pp(cell, kpt=np.zeros(3)):
->>>>>>> 1e6a9531
-    '''Get the periodic pseudotential nuc-el AO matrix, with G=0 removed.
-    '''
-    coords = pyscf.pbc.dft.gen_grid.gen_uniform_grids(cell)
-    aoR = pyscf.pbc.dft.numint.eval_ao(cell, coords, kpt)
-    nao = cell.nao_nr()
-
-    SI = cell.get_SI()
-    vlocG = pseudo.get_vlocG(cell)
-    vpplocG = -np.sum(SI * vlocG, axis=0)
-
-    # vpploc evaluated in real-space
     vpplocR = tools.ifft(vpplocG, cell.gs).real
     vpploc = np.dot(aoR.T.conj(), vpplocR.reshape(-1,1)*aoR)
 
     # vppnonloc evaluated in reciprocal space
-    expmikr = np.exp(-1j*np.dot(kpt,coords.T)) 
+    expmikr = np.exp(-1j*np.dot(kpt,coords.T))
     aokG = np.empty(aoR.shape, np.complex128)
     for i in range(nao):
         aokG[:,i] = tools.fftk(aoR[:,i], cell.gs, expmikr)
@@ -327,25 +257,13 @@
     coords = pyscf.pbc.dft.gen_grid.gen_uniform_grids(cell)
     ngs, nao = aoR_k1.shape
 
+    expmikr = np.exp(-1j*np.dot(kpt1-kpt2,coords.T))
     coulG = tools.get_coulG(cell, kpt1-kpt2, exx=True, mf=mf)
-<<<<<<< HEAD
-
-    expmikr = np.exp(-1j*np.dot(kpt1-kpt2,coords.T)) 
-    vR = np.zeros((ngs,nao,nao), dtype=np.complex128)
-    for i in range(nao):
-        for j in range(nao):
-            rhoR = aoR_k1[:,i] * aoR_k2[:,j].conj()
-            rhoG = tools.fftk(rhoR, cell.gs, expmikr)
-            vG = coulG*rhoG
-            vR[:,i,j] = tools.ifftk(vG, cell.gs, expmikr.conj())
-    return vR
-
-=======
     def prod(i, j):
         rhoR = aoR_k1[:,i] * aoR_k2[:,j].conj()
-        rhoG = tools.fftk(rhoR, cell.gs, coords, kpt1-kpt2)
+        rhoG = tools.fftk(rhoR, cell.gs, expmikr)
         vG = coulG*rhoG
-        vR = tools.ifftk(vG, cell.gs, coords, kpt1-kpt2)
+        vR = tools.ifftk(vG, cell.gs, expmikr.conj())
         if rhoR.dtype == np.double:
             vR = vR.real
         return vR
@@ -358,7 +276,6 @@
         for j in range(nao):
             vR[i,j] = prod(i, j)
     return vR.transpose(2,0,1)
->>>>>>> 1e6a9531
 
 def get_veff(cell, dm, dm_last=0, vhf_last=0, hermi=1, vhfopt=None,
              kpt=np.zeros(3), kpt_band=None):
