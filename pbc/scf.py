import sys
import itertools
import math
import numpy as np
import numpy.fft
import scipy.linalg
import scipy.special
import pyscf.gto.mole
import pyscf.dft.numint
import pyscf.scf
import pyscf.scf.hf
import pyscf.dft
import cell as cl
import pbc

from pyscf.lib import logger

pi=math.pi
sqrt=math.sqrt
exp=math.exp
erfc = scipy.special.erfc

def get_hcore(mf, cell):
    '''H core. Modeled after get_veff_ in rks.py'''
    hcore=get_nuc(cell, mf.gs) 
    hcore+=get_t(cell, mf.gs)
    return hcore

def get_nuc(cell, gs):
    '''
    Bare periodic nuc-el AO matrix (G=0 component removed).
    c.f. Martin Eq. (12.16)-(12.21)
    
    Returns
        v_nuc (nao x nao) matrix
    '''
    chargs=[cell.atom_charge(i) for i in range(len(cell._atm))]

    Gv=pbc.get_Gv(cell, gs)
    SI=pbc.get_SI(cell, Gv)
    coulG=pbc.get_coulG(cell, gs)
    
    coords=pbc.setup_uniform_grids(cell,gs)

    vneG=np.zeros(coords.shape[0], np.complex128)
    for ia, qa in enumerate(chargs):
        vneG+=-chargs[ia] * SI[ia,:] * coulG

    vneR=pbc.ifft(vneG, gs)
    aoR=pbc.get_aoR(cell, coords)
        
    nao=aoR.shape[1]
<<<<<<< HEAD
    vne=np.zeros([nao, nao])
    for i in range(nao):
        for j in range(nao):
            vne[i,j]=np.vdot(aoR[:,i],vneR*aoR[:,j])
=======
    #:vne=np.zeros([nao, nao])
    #:for i in range(nao):
    #:    for j in range(nao):
    #:        vne[i,j]=np.vdot(aoR[:,i],vneR*aoR[:,j])
    vne = np.dot(aoR.T.conj(), vneR.reshape(-1,1)*aoR).real

    ngs=aoR.shape[0]
    vne *= (cell.vol/ngs)
>>>>>>> 3868b8e6
    return vne

def get_t(cell, gs):
    '''
    Kinetic energy AO matrix
    '''
    Gv=pbc.get_Gv(cell, gs)
    #:G2=np.array([np.inner(Gv[:,i], Gv[:,i]) for i in xrange(Gv.shape[1])])
    G2=np.einsum('ji,ji->i', Gv, Gv)

    coords=pbc.setup_uniform_grids(cell, gs)
    aoR=pbc.get_aoR(cell, coords)
    aoG=np.empty(aoR.shape, np.complex128)
    TaoG=np.empty(aoR.shape, np.complex128)

    nao=aoR.shape[1]
    for i in range(nao):
        aoG[:,i]=pbc.fft(aoR[:,i], gs)
        TaoG[:,i]=0.5*G2*aoG[:,i]
                
    t = numpy.dot(aoG.T, TaoG)
    #:t=np.empty([nao,nao])
    #:for i in range(nao):
    #:    for j in range(nao):
    #:        t[i,j]=np.vdot(aoG[:,i],TaoG[:,j])
    t = np.dot(aoG.T.conj(), TaoG).real

    ngs=aoR.shape[0]
    t *= (cell.vol/ngs**2)

    return t

def get_ovlp(cell, gs):
    '''
    Overlap AO matrix
    '''
    coords=pbc.setup_uniform_grids(cell, gs)
    aoR=pbc.get_aoR(cell, coords)
    nao=aoR.shape[1]

    #:s=np.empty([nao,nao])
    #:for i in range(nao):
    #:    for j in range(nao):
    #:        s[i,j]=np.vdot(aoR[:,i],aoR[:,j])
    s = np.dot(aoR.T.conj(), aoR).real

    ngs=aoR.shape[0]
    s *= cell.vol/ngs
    return s
    
def get_j(cell, dm, gs):
    '''
    Coulomb AO matrix 
    '''
    coulG=pbc.get_coulG(cell, gs)

    coords=pbc.setup_uniform_grids(cell, gs)
    aoR=pbc.get_aoR(cell, coords)

    rhoR=pbc.get_rhoR(cell, aoR, dm)
    rhoG=pbc.fft(rhoR, gs)

    vG=coulG*rhoG
    vR=pbc.ifft(vG, gs)

    nao=aoR.shape[1]
    ngs=aoR.shape[0]
    #:vj=np.zeros([nao,nao])
    #:for i in range(nao):
    #:    for j in range(nao):
    #:        vj[i,j]=cell.vol/ngs*np.dot(aoR[:,i],vR*aoR[:,j])
    vj = cell.vol/ngs * np.dot(aoR.T.conj(), vR.reshape(-1,1)*aoR).real
           
    return vj


class RHF(pyscf.scf.hf.RHF):
    '''
    RHF adapted for PBC
    '''
    def __init__(self, cell, gs, ew_eta, ew_cut):
        self.cell=cell
        pyscf.scf.hf.RHF.__init__(self, cell)
        self.grids=pbc.UniformGrids(cell, gs)
        self.gs=gs
        self.ew_eta=ew_eta
        self.ew_cut=ew_cut
        self.mol_ex=False

    def get_hcore(self, cell=None):
        if cell is None: cell=self.cell
        return get_hcore(self, cell)

    def get_ovlp(self, cell=None):
        if cell is None: cell=self.cell
        return get_ovlp(cell, self.gs)

    def get_j(self, cell=None, dm=None, hermi=1):
        if cell is None: cell=self.cell
        if dm is None: dm = self.make_rdm1()
        return get_j(cell, dm, self.gs)

    def get_jk_(self, cell=None, dm=None, hermi=1, verbose=logger.DEBUG):
        '''
        *Incore* version of Coulomb and exchange build only.
        
        Currently RHF always uses PBC AO integrals (unlike RKS), since
        exchange is currently computed by building PBC AO integrals

        c.f. scf.hf.RHF.get_jk_
        '''
        if cell is None:
            cell=self.cell
        
        log=logger.Logger
        if isinstance(verbose, logger.Logger):
            log = verbose
        else:
            log = logger.Logger(cell.stdout, verbose)

        log.debug('JK PBC build: incore only with PBC integrals')

        if self._eri is None:
            self._eri=np.real(pbc.get_ao_eri(cell, self.gs))

        vj, vk=pyscf.scf.hf.RHF.get_jk_(self, cell, dm, hermi) 
        
        if self.mol_ex: # use molecular exchange, but periodic J
            log.debug('K PBC build: using molecular integrals')
            mol_eri=pyscf.scf._vhf.int2e_sph(cell._atm, cell._bas, cell._env)
            mol_vj, vk=pyscf.scf.hf.dot_eri_dm(mol_eri, dm, hermi)

        return vj, vk

    def energy_tot(self, dm=None, h1e=None, vhf=None):
        return self.energy_elec(dm, h1e, vhf)[0] + self.ewald_nuc()
    
    def ewald_nuc(self):
        return pbc.ewald(self.cell, self.gs, self.ew_eta, self.ew_cut)
        
class KRHF(RHF):
    '''
    RHF with K-points
    '''
    pass

class RKS(RHF):
    '''
    RKS adapted for PBC. This is a literal duplication of the
    molecular RKS class with some "mol" variables replaced by cell.
    '''
    def __init__(self, cell, gs, ew_eta, ew_cut):
        RHF.__init__(self, cell, gs, ew_eta, ew_cut)
        self._numint = None

    def dump_flags(self):
        pass

    def get_veff(self, cell=None, dm=None, dm_last=0, vhf_last=0, hermi=1):
        if cell is None: cell = self.cell
        if dm is None: dm = self.make_rdm1()
        return pyscf.dft.rks.get_veff_(self, cell, dm, dm_last, vhf_last, hermi)

    def energy_elec(self, dm, h1e=None, vhf=None):
        if h1e is None: h1e = get_hcore(self, self.cell)
        return pyscf.dft.rks.energy_elec(self, dm, h1e)
    
class KRKS(RKS):
    '''
    Periodic RKS with K-points
    '''
    pass

def test_components():
    from pyscf import gto
    from pyscf.dft import rks

    mol = gto.Mole()
    mol.verbose = 7
    mol.output = None

    L=60
    h=np.eye(3.)*L

    mol.atom.extend([['He', (L/2.,L/2.,L/2.)], ])
    mol.basis = { 'He': 'STO-3G'}
    
    mol.build()
    m = rks.RKS(mol)
    m.xc = 'LDA,VWN_RPA'
    #m.xc = 'b3lyp'
    print(m.scf()) # -2.90705411168
    
    cell=cl.Cell()
    cell.__dict__=mol.__dict__

    cell.h=h
    cell.vol=scipy.linalg.det(cell.h)
    cell.output=None
    cell.verbose=7
    cell.build()
    
    #gs=np.array([10,10,10]) # number of G-points in grid. Real-space dim=2*gs+1
    gs=np.array([100,100,100]) # number of G-points in grid. Real-space dim=2*gs+1
    Gv=pbc.get_Gv(cell, gs)

    dm=m.make_rdm1()

    print "Kinetic"
    tao=get_t(cell, gs) 
    tao2 = mol.intor_symmetric('cint1e_kin_sph') 

    # These should match reasonably well (roughly with accuracy of normalization)
    print "Kinetic energies" 
    print np.dot(np.ravel(tao), np.ravel(dm))  # 2.82793077196
    print np.dot(np.ravel(tao2), np.ravel(dm)) # 2.82352636524
    
    print "Overlap"
    sao=get_ovlp(cell,gs)
    print np.dot(np.ravel(sao), np.ravel(dm)) # 1.99981725342
    print np.dot(np.ravel(m.get_ovlp()), np.ravel(dm)) # 2.0

    # The next two entries should *not* match, since G=0 component is removed
    print "Coulomb (G!=0)"
    jao=get_j(cell,dm,gs)
    print np.dot(np.ravel(dm),np.ravel(jao))  # 4.03425518427
    print np.dot(np.ravel(dm),np.ravel(m.get_j(dm))) # 4.22285177049

    # The next two entries should *not* match, since G=0 component is removed
    print "Nuc-el (G!=0)"
    neao=get_nuc(cell,gs)
    vne=mol.intor_symmetric('cint1e_nuc_sph') 
    print np.dot(np.ravel(dm), np.ravel(neao)) # -6.50203360062
    print np.dot(np.ravel(dm), np.ravel(vne))  # -6.68702326551

    print "Normalization" 
    coords=pbc.setup_uniform_grids(cell, gs)
    aoR=pbc.get_aoR(cell, coords)
    rhoR=pbc.get_rhoR(cell, aoR, dm)
    print cell.vol/len(rhoR)*np.sum(rhoR) # 1.99981725342 (should be 2.0)
    
    print "(Hartree + vne) * DM"
    print np.dot(np.ravel(dm),np.ravel(m.get_j(dm)))+np.dot(np.ravel(dm), np.ravel(vne))
    print np.einsum("ij,ij",dm,neao+jao)

    ew_cut=(40,40,40)
    ew_eta=0.05
    for ew_eta in [0.1, 0.5, 1.]:
        ew=pbc.ewald(cell, gs, ew_eta, ew_cut)
        print "Ewald (eta, energy)", ew_eta, ew # should be same for all eta

    print "Ewald divergent terms summation", ew

    # These two should now match if the box is reasonably big to
    # remove images, and ngs is big.
    print "Total coulomb (analytic)", .5*np.dot(np.ravel(dm),np.ravel(m.get_j(dm)))+np.dot(np.ravel(dm), np.ravel(vne)) # -4.57559738004
    print "Total coulomb (fft coul + ewald)", np.einsum("ij,ij",dm,neao+.5*jao)+ew # -4.57948259115

    # Exc
    mf=RKS(cell, gs, ew_eta, ew_cut)
    mf.xc = 'LDA,VWN_RPA'

    pyscf.dft.rks.get_veff_(mf, cell, dm)
    print "Exc", mf._exc # -1.05967570089


def test_ks():
    from pyscf import gto
    from pyscf.dft import rks

    mol = gto.Mole()
    mol.verbose = 7
    mol.output = None

    L=60
    h=np.eye(3.)*L
    
    # place atom in middle of big box
    mol.atom.extend([['He', (L/2.,L/2.,L/2.)], ])

    # these are some exponents which are 
    # not hard to integrate
    mol.basis = { 'He': [[0, (0.8, 1.0)],
                         [0, (1.0, 1.0)],
                         [0, (1.2, 1.0)]
                         ]}
    mol.build()

    # benchmark first with molecular DFT calc
    m=pyscf.dft.rks.RKS(mol)
    m.xc = 'LDA,VWN_RPA'
    print "Molecular DFT energy"
    print (m.scf()) # -2.64096172441

    # this is the PBC DFT calc!!
    cell=cl.Cell()
    cell.__dict__=mol.__dict__ # hacky way to make a cell
    cell.h=h
    cell.vol=scipy.linalg.det(cell.h)
    cell.output=None
    cell.verbose=7
    cell.build()
    
    # points in grid (x,y,z)
    gs=np.array([80,80,80])

    # Ewald parameters
    ew_eta=0.05
    ew_cut=(40,40,40)
    mf=RKS(cell, gs, ew_eta, ew_cut)
    mf.xc = 'LDA,VWN_RPA'
    print (mf.scf()) # -2.64086844062, not bad!

def test_hf():
    from pyscf import gto
    from pyscf.dft import rks

    mol = gto.Mole()
    mol.verbose = 7
    mol.output = None

    L=60
    h=np.eye(3.)*L

    mol.atom.extend([['He', (L/2.,L/2.,L/2.)], ])

    mol.basis = { 'He': [[0,(0.8, 1.0)], 
                         [0,(1.0, 1.0)],
                         [0,(1.2, 1.0)]
                     ] }
    mol.build()

    # benchmark first with molecular HF calc
    m=pyscf.scf.hf.RHF(mol)
    print (m.scf()) # -2.63502450321874

    # this is the PBC HF calc!!
    cell=cl.Cell()
    cell.__dict__=mol.__dict__
    cell.h=h
    cell.vol=scipy.linalg.det(cell.h)
    cell.output=None
    cell.verbose=7
    cell.build()
    
    gs=np.array([80,80,80])
    ew_eta=0.05
    ew_cut=(40,40,40)
    mf=RHF(cell, gs, ew_eta, ew_cut)

    print (mf.scf()) # -2.58766850182551: doesn't look good, but this is due
                     # to interaction of the exchange hole with its periodic
                     # image, which can only be removed with *very* large boxes.

    # Now try molecular type integrals for the exchange operator, 
    # and periodic integrals for Coulomb. This effectively
    # truncates the exchange operator. 
    mf.mol_ex=True 
    print (mf.scf()) # -2.63493445685: much better!

def test_moints():

    # not yet working
    from pyscf import gto
    from pyscf import scf
    from pyscf import ao2mo
    import pyscf.ao2mo
    import pyscf.ao2mo.incore
    

    mol = gto.Mole()
    mol.verbose = 7
    mol.output = None

    L=60
    h=np.eye(3.)*L

    mol.atom.extend([['He', (L/2.,L/2.,L/2.)], ])

    mol.basis = { 'He': "cc-pVDZ" }
    # mol.basis = { 'He': [[0,(0.8, 1.0)], 
    #                      [0,(1.0, 1.0)],
    #                      [0,(1.2, 1.0)]
    #                  ] }
    #mol.basis = { 'He': [[0,(0.8, 1.0)]] }
    mol.build()

    # this is the PBC HF calc!!
    cell=cl.Cell()
    cell.__dict__=mol.__dict__
    cell.h=h
    cell.vol=scipy.linalg.det(cell.h)
    cell.output=None
    cell.verbose=7
    cell.build()

    gs=np.array([40,40,40])
    ew_eta=0.05
    ew_cut=(40,40,40)
    mf=RHF(cell, gs, ew_eta, ew_cut)
    #mf=pyscf.scf.RHF(mol)

    print (mf.scf()) 

    print "mo coeff shape", mf.mo_coeff.shape
    nmo=mf.mo_coeff.shape[1]
    print mf.mo_coeff

    eri_mo=pbc.get_mo_eri(cell, gs, [mf.mo_coeff, mf.mo_coeff], [mf.mo_coeff, mf.mo_coeff])
    
    eri_ao=pbc.get_ao_eri(cell, gs)
    eri_mo2=ao2mo.incore.general(np.real(eri_ao), (mf.mo_coeff,mf.mo_coeff,mf.mo_coeff,mf.mo_coeff), compact=False)
    print eri_mo.shape
    print eri_mo2.shape
    for i in range(nmo*nmo):
        for j in range(nmo*nmo):
            print i, j, np.real(eri_mo[i,j]), eri_mo2[i,j]


    print ("ERI dimension")
    print (eri_mo.shape), nmo
    Ecoul=0.
    Ecoul2=0.
    nocc=1

    print "diffs"
    for i in range(nocc):
        for j in range(nocc):
            Ecoul+=2*eri_mo[i*nmo+i,j*nmo+j]-eri_mo[i*nmo+j,i*nmo+j]
            Ecoul2+=2*eri_mo2[i*nmo+i,j*nmo+j]-eri_mo2[i*nmo+j,i*nmo+j]
    print Ecoul, Ecoul2
    
if __name__ == '__main__':
    test_components()
    test_ks()
    test_hf()
    test_moints()<|MERGE_RESOLUTION|>--- conflicted
+++ resolved
@@ -50,21 +50,7 @@
     aoR=pbc.get_aoR(cell, coords)
         
     nao=aoR.shape[1]
-<<<<<<< HEAD
-    vne=np.zeros([nao, nao])
-    for i in range(nao):
-        for j in range(nao):
-            vne[i,j]=np.vdot(aoR[:,i],vneR*aoR[:,j])
-=======
-    #:vne=np.zeros([nao, nao])
-    #:for i in range(nao):
-    #:    for j in range(nao):
-    #:        vne[i,j]=np.vdot(aoR[:,i],vneR*aoR[:,j])
     vne = np.dot(aoR.T.conj(), vneR.reshape(-1,1)*aoR).real
-
-    ngs=aoR.shape[0]
-    vne *= (cell.vol/ngs)
->>>>>>> 3868b8e6
     return vne
 
 def get_t(cell, gs):
