/*
 * Author: Qiming Sun <osirpt.sun@gmail.com>
 */

#include <stdlib.h>
#include <string.h>
#include <math.h>
#include "cint.h"
#include "config.h"
#include "gto/grid_ao_drv.h"
#include "np_helper/np_helper.h"

#define MAX_THREADS     256

void VXCnr_ao_screen(unsigned char *non0table, double *coords, int ngrids,
                     int *atm, int natm, int *bas, int nbas, double *env)
{
        const int nblk = (ngrids+BLKSIZE-1) / BLKSIZE;
        int ib, i, j;
        int np, nc, atm_id, bas_id;
        double rr, arr, maxc;
        double logcoeff[NPRIMAX];
        double dr[3];
        double *p_exp, *pcoeff, *ratm;

        for (bas_id = 0; bas_id < nbas; bas_id++) {
                np = bas[NPRIM_OF];
                nc = bas[NCTR_OF ];
                p_exp = env + bas[PTR_EXP];
                pcoeff = env + bas[PTR_COEFF];
                atm_id = bas[ATOM_OF];
                ratm = env + atm[atm_id*ATM_SLOTS+PTR_COORD];

                for (j = 0; j < np; j++) {
                        maxc = 0;
                        for (i = 0; i < nc; i++) {
                                maxc = MAX(maxc, fabs(pcoeff[i*np+j]));
                        }
                        logcoeff[j] = log(maxc);
                }

                for (ib = 0; ib < nblk; ib++) {
                        for (i = ib*BLKSIZE; i < MIN(ngrids, (ib+1)*BLKSIZE); i++) {
                                dr[0] = coords[0*ngrids+i] - ratm[0];
                                dr[1] = coords[1*ngrids+i] - ratm[1];
                                dr[2] = coords[2*ngrids+i] - ratm[2];
                                rr = dr[0]*dr[0] + dr[1]*dr[1] + dr[2]*dr[2];
                                for (j = 0; j < np; j++) {
                                        arr = p_exp[j] * rr;
                                        if (arr-logcoeff[j] < EXPCUTOFF) {
                                                non0table[ib*nbas+bas_id] = 1;
                                                goto next_blk;
                                        }
                                }
                        }
                        non0table[ib*nbas+bas_id] = 0;
next_blk:;
                }
                bas += BAS_SLOTS;
        }
}

// 1k grids per block
#define GRIDS_BLOCK     512

void VXCgen_grid(double *out, double *coords, double *atm_coords,
                 double *radii_table, int natm, int ngrids)
{
        const size_t Ngrids = ngrids;
        int i, j;
        double dx, dy, dz, dist;
        double *atom_dist = malloc(sizeof(double) * natm*natm);
        for (i = 0; i < natm; i++) {
                for (j = 0; j < i; j++) {
                        dx = atm_coords[i*3+0] - atm_coords[j*3+0];
                        dy = atm_coords[i*3+1] - atm_coords[j*3+1];
                        dz = atm_coords[i*3+2] - atm_coords[j*3+2];
                        atom_dist[i*natm+j] = 1 / sqrt(dx*dx + dy*dy + dz*dz);
                }
        }

#pragma omp parallel default(none) \
        shared(out, coords, atm_coords, atom_dist, radii_table, natm) \
        private(i, j, dx, dy, dz)
{
        double *grid_dist = malloc(sizeof(double) * natm*GRIDS_BLOCK);
        double *buf = malloc(sizeof(double) * natm*GRIDS_BLOCK);
        double *g = malloc(sizeof(double) * GRIDS_BLOCK);
        size_t ig0, n, ngs;
        double fac;
<<<<<<< HEAD
        double *g = malloc(sizeof(double)*(Ngrids+2));
=======
>>>>>>> 45b6f7b5
#pragma omp for nowait schedule(static)
        for (ig0 = 0; ig0 < Ngrids; ig0 += GRIDS_BLOCK) {
                ngs = MIN(Ngrids-ig0, GRIDS_BLOCK);
                for (i = 0; i < natm; i++) {
                for (n = 0; n < ngs; n++) {
                        dx = coords[0*Ngrids+ig0+n] - atm_coords[i*3+0];
                        dy = coords[1*Ngrids+ig0+n] - atm_coords[i*3+1];
                        dz = coords[2*Ngrids+ig0+n] - atm_coords[i*3+2];
                        grid_dist[i*GRIDS_BLOCK+n] = sqrt(dx*dx + dy*dy + dz*dz);
                        buf[i*GRIDS_BLOCK+n] = 1;
                } }

                for (i = 0; i < natm; i++) {
                for (j = 0; j < i; j++) {

                        fac = atom_dist[i*natm+j];
                        for (n = 0; n < ngs; n++) {
                                g[n] = (grid_dist[i*GRIDS_BLOCK+n] -
                                        grid_dist[j*GRIDS_BLOCK+n]) * fac;
                        }
                        if (radii_table != NULL) {
                                fac = radii_table[i*natm+j];
                                for (n = 0; n < ngs; n++) {
                                        g[n] += fac * (1 - g[n]*g[n]);
                                }
                        }
                        for (n = 0; n < ngs; n++) {
                                g[n] = (3 - g[n]*g[n]) * g[n] * .5;
                        }
                        for (n = 0; n < ngs; n++) {
                                g[n] = (3 - g[n]*g[n]) * g[n] * .5;
                        }
                        for (n = 0; n < ngs; n++) {
                                g[n] = (3 - g[n]*g[n]) * g[n] * .5;
                                g[n] *= .5;
                        }
                        for (n = 0; n < ngs; n++) {
                                buf[i*GRIDS_BLOCK+n] *= .5 - g[n];
                                buf[j*GRIDS_BLOCK+n] *= .5 + g[n];
                        }
                } }

                for (i = 0; i < natm; i++) {
                        for (n = 0; n < ngs; n++) {
                                out[i*Ngrids+ig0+n] = buf[i*GRIDS_BLOCK+n];
                        }
                }
        }
        free(g);
        free(buf);
        free(grid_dist);
}
        free(atom_dist);
}
<|MERGE_RESOLUTION|>--- conflicted
+++ resolved
@@ -88,10 +88,6 @@
         double *g = malloc(sizeof(double) * GRIDS_BLOCK);
         size_t ig0, n, ngs;
         double fac;
-<<<<<<< HEAD
-        double *g = malloc(sizeof(double)*(Ngrids+2));
-=======
->>>>>>> 45b6f7b5
 #pragma omp for nowait schedule(static)
         for (ig0 = 0; ig0 < Ngrids; ig0 += GRIDS_BLOCK) {
                 ngs = MIN(Ngrids-ig0, GRIDS_BLOCK);
