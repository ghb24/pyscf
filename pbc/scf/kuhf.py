#!/usr/bin/env python
#
# Author: Qiming Sun <osirpt.sun@gmail.com>
#

'''
Hartree-Fock for periodic systems with k-point sampling

See Also:
    hf.py : Hartree-Fock for periodic systems at a single k-point
'''

import time
import numpy as np
import scipy.linalg
import h5py
from pyscf.scf import hf
from pyscf.scf import uhf
from pyscf.pbc.scf import khf
from pyscf import lib
from pyscf.lib import logger
from pyscf.pbc.scf import addons
from pyscf.pbc.scf import chkfile
from functools import reduce


def canonical_occ_(mf):
    '''Label the occupancies for each orbital for sampled k-points.
    This is for KUHF objects. 
    Each k-point has a fixed number of up and down electrons in this, 
    which results in a finite size error for metallic systems
    but can accelerate convergence '''
    assert(isinstance(mf,KUHF))
  
    def get_occ(mo_energy_kpts=None,mo_coeff=None):
        if mo_energy_kpts is None: mo_energy_kpts = mf.mo_energy
        #print(mo_energy_kpts)
        #mo_occ_kpts = [[],[]] #np.zeros_like(np.array(mo_energy_kpts))
        mo_occ_kpts=np.zeros_like(mo_energy_kpts)
        print("shape",mo_occ_kpts.shape)

        nkpts = np.array(mo_energy_kpts).shape[1]
        homo=[-1e8,-1e8]
        lumo=[1e8,1e8]
    

        for k in range(nkpts):
<<<<<<< HEAD
           for s in [0,1]:
                occ=np.zeros_like(mo_energy_kpts[s,k])
=======
            for s in [0,1]:
>>>>>>> 8da349ce
                e_idx=np.argsort(mo_energy_kpts[s,k])
                e_sort=mo_energy_kpts[s,k][e_idx]
                n=mf.nelec[s]
        
                occ[e_idx[:n]]=1
                homo[s]=max(homo[s],e_sort[n-1])
                lumo[s]=min(lumo[s],e_sort[n])
                mo_occ_kpts[s,k]=occ

        for nm,s in zip(['alpha','beta'],[0,1]):
            logger.info(mf, nm+' HOMO = %.12g  LUMO = %.12g',
                    homo[s],lumo[s])
            if homo[s] > lumo[s]:
                logger.info(mf,"WARNING! HOMO is greater than LUMO! This may result in errors with canonical occupation.")

        return mo_occ_kpts
      
    mf.get_occ=get_occ
    return mf
canonical_occ=canonical_occ_



def make_rdm1(mo_coeff_kpts, mo_occ_kpts):
    '''Alpha and beta spin one particle density matrices for all k-points.

    Returns:
        dm_kpts : (2, nkpts, nao, nao) ndarray
    '''
    nkpts = len(mo_occ_kpts[0])
    nao, nmo = mo_coeff_kpts[0][0].shape
    def make_dm(mos, occs):
        return [np.dot(mos[k]*occs[k], mos[k].T.conj()) for k in range(nkpts)]
    dm_kpts =(make_dm(mo_coeff_kpts[0], mo_occ_kpts[0]) +
              make_dm(mo_coeff_kpts[1], mo_occ_kpts[1]))
    return lib.asarray(dm_kpts).reshape(2,nkpts,nao,nao)

def get_fock(mf, h1e_kpts, s_kpts, vhf_kpts, dm_kpts, cycle=-1, diis=None,
             diis_start_cycle=None, level_shift_factor=None, damp_factor=None):
    if diis_start_cycle is None:
        diis_start_cycle = mf.diis_start_cycle
    if level_shift_factor is None:
        level_shift_factor = mf.level_shift
    if damp_factor is None:
        damp_factor = mf.damp

    if isinstance(level_shift_factor, (tuple, list, np.ndarray)):
        shifta, shiftb = level_shift_factor
    else:
        shifta = shiftb = level_shift_factor

    f_kpts = h1e_kpts + vhf_kpts
    if diis and cycle >= diis_start_cycle:
        f_kpts = diis.update(s_kpts, dm_kpts, f_kpts, mf, h1e_kpts, vhf_kpts)
    if abs(level_shift_factor) > 1e-4:
        f_kpts =([hf.level_shift(s, dm_kpts[0,k], f_kpts[0,k], shifta)
                  for k, s in enumerate(s_kpts)],
                 [hf.level_shift(s, dm_kpts[1,k], f_kpts[1,k], shiftb)
                  for k, s in enumerate(s_kpts)])
    return lib.asarray(f_kpts)

def get_occ(mf, mo_energy_kpts=None, mo_coeff_kpts=None):
    '''Label the occupancies for each orbital for sampled k-points.

    This is a k-point version of scf.hf.SCF.get_occ
    '''

    if mo_energy_kpts is None: mo_energy_kpts = mf.mo_energy
    mo_occ_kpts = np.zeros_like(mo_energy_kpts)

    nkpts = len(mo_energy_kpts[0])

    #mo_energy = np.sort(mo_energy_kpts.ravel())
    #fermi = mo_energy[nocc-1]
    #mo_occ_kpts[mo_energy_kpts <= fermi] = 1
    homo=[-1e8,-1e8]
    lumo=[1e8,1e8]
    

    nocc=mf.nelec*nkpts
    for s in [0,1]:
        mo_energy=mo_energy_kpts[s].ravel()
        fermi=mo_energy[nocc[s]-1]
        homo[s]=mo_energy[nocc[s]-1]
        lumo[s]=mo_energy[nocc[s]]
        for k in range(nkpts):
            mo_occ_kpts[s,k][mo_energy_kpts[s,k] <= fermi] =1

    for nm,s in zip(['alpha','beta'],[0,1]):
        logger.info(mf, nm+' HOMO = %.12g  LUMO = %.12g',
                    homo[s],lumo[s])


    if mf.verbose >= logger.DEBUG:
        np.set_printoptions(threshold=len(mo_energy))
        logger.debug(mf, '     k-point                  alpha mo_energy')
        for k,kpt in enumerate(mf.cell.get_scaled_kpts(mf.kpts)):
            logger.debug(mf, '  %2d (%6.3f %6.3f %6.3f)   %s %s',
                         k, kpt[0], kpt[1], kpt[2],
                         mo_energy_kpts[0,k,mo_occ_kpts[0,k]> 0],
                         mo_energy_kpts[0,k,mo_occ_kpts[0,k]==0])
        logger.debug(mf, '     k-point                  beta  mo_energy')
        for k,kpt in enumerate(mf.cell.get_scaled_kpts(mf.kpts)):
            logger.debug(mf, '  %2d (%6.3f %6.3f %6.3f)   %s %s',
                         k, kpt[0], kpt[1], kpt[2],
                         mo_energy_kpts[1,k,mo_occ_kpts[1,k]> 0],
                         mo_energy_kpts[1,k,mo_occ_kpts[1,k]==0])
        np.set_printoptions(threshold=1000)

    return mo_occ_kpts


def energy_elec(mf, dm_kpts=None, h1e_kpts=None, vhf_kpts=None):
    '''Following pyscf.scf.hf.energy_elec()
    '''
    if dm_kpts is None: dm_kpts = mf.make_rdm1()
    if h1e_kpts is None: h1e_kpts = mf.get_hcore()
    if vhf_kpts is None: vhf_kpts = mf.get_veff(mf.cell, dm_kpts)

    nkpts = len(h1e_kpts)
    e1 = 1./nkpts * np.einsum('kij,kji', dm_kpts[0], h1e_kpts)
    e1+= 1./nkpts * np.einsum('kij,kji', dm_kpts[1], h1e_kpts)
    e_coul = 1./nkpts * np.einsum('kij,kji', dm_kpts[0], vhf_kpts[0]) * 0.5
    e_coul+= 1./nkpts * np.einsum('kij,kji', dm_kpts[1], vhf_kpts[1]) * 0.5
    if abs(e_coul.imag > 1.e-10):
        raise RuntimeError("Coulomb energy has imaginary part, "
                           "something is wrong!", e_coul.imag)
    e1 = e1.real
    e_coul = e_coul.real
    logger.debug(mf, 'E_coul = %.15g', e_coul)
    return e1+e_coul, e_coul

def analyze(mf, verbose=logger.DEBUG, **kwargs):
    '''Analyze the given SCF object:  print orbital energies, occupancies;
    print orbital coefficients; Mulliken population analysis; Dipole moment
    '''
    from pyscf.lo import orth
    from pyscf.tools import dump_mat
    mo_energy = mf.mo_energy
    mo_occ = mf.mo_occ
    mo_coeff = mf.mo_coeff
    if isinstance(verbose, logger.Logger):
        log = verbose
    else:
        log = logger.Logger(mf.stdout, verbose)
    log.note('Analyze output for the gamma point')
    #log.note('**** MO energy ****')
    #log.note('                             alpha | beta                alpha | beta')
    #for i in range(mo_occ.shape[-1]):
    #   log.note('MO #%-3d energy= %-18.15g | %-18.15g occ= %g | %g',
    #             i+1, mo_energy[0][i], mo_energy[1][i],
    #             mo_occ[0][i], mo_occ[1][i])
    ovlp_ao = mf.get_ovlp()
    #if verbose >= logger.DEBUG:
    #    log.debug(' ** MO coefficients (expansion on meta-Lowdin AOs) for alpha spin **')
    #    label = mf.mol.spheric_labels(True)
    #    orth_coeff = orth.orth_ao(mf.mol, 'meta_lowdin', s=ovlp_ao)
    #    c_inv = numpy.dot(orth_coeff.T, ovlp_ao)
    #    dump_mat.dump_rec(mf.stdout, c_inv.dot(mo_coeff[0]), label, start=1,
    #                      **kwargs)
    #    log.debug(' ** MO coefficients (expansion on meta-Lowdin AOs) for beta spin **')
    #    dump_mat.dump_rec(mf.stdout, c_inv.dot(mo_coeff[1]), label, start=1,
    #                      **kwargs)

    dm = mf.make_rdm1(mo_coeff, mo_occ)
    return (mf.mulliken_meta(mf.mol, dm, s=ovlp_ao, verbose=log))
#            mf.dip_moment(mf.mol, dm, verbose=log))


def mulliken_meta(mol, dm_ao, verbose=logger.DEBUG, pre_orth_method='ANO',
                  s=None):
    '''Mulliken population analysis, based on meta-Lowdin AOs.
    '''
    from pyscf.lo import orth
    if s is None:
        s = hf.get_ovlp(mol)
    if isinstance(verbose, logger.Logger):
        log = verbose
    else:
        log = logger.Logger(mol.stdout, verbose)
    log.note("KUHF mulliken_meta")
    dm_ao_gamma=dm_ao[:,0,:,:].real.copy()
    s_gamma=s[0,:,:].real.copy()
    c = orth.pre_orth_ao(mol, pre_orth_method)
    orth_coeff = orth.orth_ao(mol, 'meta_lowdin', pre_orth_ao=c, s=s_gamma)
    c_inv = np.dot(orth_coeff.T, s_gamma)
    dm_a = reduce(np.dot, (c_inv, dm_ao_gamma[0], c_inv.T.conj()))
    dm_b = reduce(np.dot, (c_inv, dm_ao_gamma[1], c_inv.T.conj()))

    log.note(' ** Mulliken pop alpha/beta on meta-lowdin orthogonal AOs **')
    return uhf.mulliken_pop(mol, (dm_a,dm_b), np.eye(orth_coeff.shape[0]), log)


def canonicalize(mf, mo_coeff_kpts, mo_occ_kpts, fock=None):
    '''Canonicalization diagonalizes the UHF Fock matrix within occupied,
    virtual subspaces separatedly (without change occupancy).
    '''
    mo_occ_kpts = np.asarray(mo_occ_kpts)
    if fock is None:
        dm = mf.make_rdm1(mo_coeff_kpts, mo_occ_kpts)
        fock = mf.get_hcore() + mf.get_jk(mol, dm)
    occidx = mo_occ_kpts == 2
    viridx = ~occidx
    mo_coeff_kpts = mo_coeff_kpts.copy()
    mo_e = np.empty_like(mo_occ_kpts)

    def eig_(fock, mo_coeff_kpts, idx, es, cs):
        if np.count_nonzero(idx) > 0:
            orb = mo_coeff_kpts[:,idx]
            f1 = reduce(np.dot, (orb.T.conj(), fock, orb))
            e, c = scipy.linalg.eigh(f1)
            es[idx] = e
            cs[:,idx] = np.dot(orb, c)

    for k, mo in enumerate(mo_coeff_kpts[0]):
        occidxa = mo_occ_kpts[0][k] == 1
        viridxa = ~occidxa
        eig_(fock[0][k], mo, occidxa, mo_e[0,k], mo)
        eig_(fock[0][k], mo, viridxa, mo_e[0,k], mo)
    for k, mo in enumerate(mo_coeff_kpts[1]):
        occidxb = mo_occ_kpts[1][k] == 1
        viridxb = ~occidxb
        eig_(fock[1][k], mo, occidxb, mo_e[1,k], mo)
        eig_(fock[1][k], mo, viridxb, mo_e[1,k], mo)
    return mo_e, mo

def init_guess_by_chkfile(cell, chkfile_name, project=True, kpts=None):
    '''Read the KHF results from checkpoint file, then project it to the
    basis defined by ``cell``

    Returns:
        Density matrix, 3D ndarray
    '''
    chk_cell, scf_rec = chkfile.load_scf(chkfile_name)

    if kpts is None:
        kpts = scf_rec['kpts']

    if 'kpt' in scf_rec:
        chk_kpts = scf_rec['kpt'].reshape(-1,3)
    elif 'kpts' in scf_rec:
        chk_kpts = scf_rec['kpts']
    else:
        chk_kpts = np.zeros((1,3))

    mo = scf_rec['mo_coeff']
    mo_occ = scf_rec['mo_occ']
    if 'kpts' not in scf_rec:  # gamma point or single k-point
        if mo.ndim == 2:
            mo = mo.reshape((1,)+mo.shape)
            mo_occ = mo_occ.reshape((1,)+mo_occ.shape)
        else:  # UHF
            mo = mo.reshape((2,1)+mo.shape[1:])
            mo_occ = mo_occ.reshape((2,1)+mo_occ.shape[1:])

    def fproj(mo, kpt):
        if project:
            return addons.project_mo_nr2nr(chk_cell, mo, cell, kpt)
        else:
            return mo

    if kpts.shape == chk_kpts.shape and np.allclose(kpts, chk_kpts):
        def makedm(mos, occs):
            moa, mob = mos
            mos =([fproj(mo, None) for mo in moa],
                  [fproj(mo, None) for mo in mob])
            return make_rdm1(mos, occs)
    else:
        def makedm(mos, occs):
            where = [np.argmin(lib.norm(chk_kpts-kpt, axis=1)) for kpt in kpts]
            moa, mob = mos
            occa, occb = occs
            mos = ([fproj(moa[w], chk_kpts[w]-kpts[i]) for i,w in enumerate(where)],
                   [fproj(mob[w], chk_kpts[w]-kpts[i]) for i,w in enumerate(where)])
            occs = (occa[where],occb[where])
            return make_rdm1(mos, occs)

    if mo.ndim == 3:  # KRHF
        dm = makedm((mo, mo), (mo_occ*.5, mo_occ*.5))
    else:  # KUHF
        dm = makedm(mo, mo_occ)

    # Real DM for gamma point
    if np.allclose(kpts, 0):
        dm = dm.real
    return dm


class KUHF(uhf.UHF, khf.KRHF):
    '''UHF class with k-point sampling.
    '''
    def __init__(self, cell, kpts=np.zeros((1,3)), exxdiv='ewald'):
        from pyscf.pbc import df
        self.cell = cell
        uhf.UHF.__init__(self, cell)

        self.with_df = df.FFTDF(cell)
        self.exxdiv = exxdiv
        self.kpts = kpts
        self.direct_scf = False

        self.exx_built = False
        self._keys = self._keys.union(['cell', 'exx_built', 'exxdiv', 'with_df'])

    @property
    def kpts(self):
        return self.with_df.kpts
    @kpts.setter
    def kpts(self, x):
        self.with_df.kpts = np.reshape(x, (-1,3))

    def dump_flags(self):
        uhf.UHF.dump_flags(self)
        logger.info(self, '\n')
        logger.info(self, '******** PBC SCF flags ********')
        logger.info(self, 'N kpts = %d', len(self.kpts))
        logger.debug(self, 'kpts = %s', self.kpts)
        logger.info(self, 'DF object = %s', self.with_df)
        logger.info(self, 'Exchange divergence treatment (exxdiv) = %s', self.exxdiv)
        #if self.exxdiv == 'vcut_ws':
        #    if self.exx_built is False:
        #        self.precompute_exx()
        #    logger.info(self, 'WS alpha = %s', self.exx_alpha)

    def build(self, cell=None):
        uhf.UHF.build(self, cell)
        #if self.exxdiv == 'vcut_ws':
        #    self.precompute_exx()

    def get_init_guess(self, cell=None, key='minao'):
        if cell is None: cell = self.cell
        dm = uhf.UHF.get_init_guess(self, cell, key)
        if key.lower() == 'chkfile':
            dm_kpts = dm
        else:
            nao = dm.shape[-1]
            nkpts = len(self.kpts)
            if len(dm.shape)==3:
                dm_kpts = lib.asarray([dm]*nkpts).reshape(nkpts,2,nao,nao)
                dm_kpts = dm_kpts.transpose(1,0,2,3)
            else:
                dm_kpts=dm
            dm_kpts[1,:] *= .98  # To break spin symmetry
            assert dm_kpts.shape[0]==2
        return dm_kpts

    get_hcore = khf.KRHF.get_hcore
    get_ovlp = khf.KRHF.get_ovlp
    get_jk = khf.KRHF.get_jk
    get_j = khf.KRHF.get_j
    get_k = khf.KRHF.get_k

    get_fock = get_fock
    get_occ = get_occ
    energy_elec = energy_elec

    def get_veff(self, cell=None, dm_kpts=None, dm_last=0, vhf_last=0, hermi=1,
                 kpts=None, kpts_band=None):
        vj, vk = self.get_jk(cell, dm_kpts, hermi, kpts, kpts_band)
        vhf = uhf._makevhf(vj, vk)
        return vhf


    def analyze(self, verbose=None, **kwargs):
        if verbose is None: verbose = self.verbose
        return analyze(self, verbose, **kwargs)
      

    def get_grad(self, mo_coeff_kpts, mo_occ_kpts, fock=None):
        if fock is None:
            dm1 = self.make_rdm1(mo_coeff_kpts, mo_occ_kpts)
            fock = self.get_hcore(self.cell, self.kpts) + self.get_veff(self.cell, dm1)

        nkpts = len(self.kpts)
        grad_kpts = [uhf.get_grad(mo_coeff_kpts[:,k], mo_occ_kpts[:,k], fock[:,k])
                     for k in range(nkpts)]
        return np.hstack(grad_kpts)

    def eig(self, h_kpts, s_kpts):
        e_a, c_a = khf.KRHF.eig(self, h_kpts[0], s_kpts)
        e_b, c_b = khf.KRHF.eig(self, h_kpts[1], s_kpts)
        return lib.asarray((e_a,e_b)), lib.asarray((c_a,c_b))

    def make_rdm1(self, mo_coeff_kpts=None, mo_occ_kpts=None):
        if mo_coeff_kpts is None: mo_coeff_kpts = self.mo_coeff
        if mo_occ_kpts is None: mo_occ_kpts = self.mo_occ
        return make_rdm1(mo_coeff_kpts, mo_occ_kpts)

    def get_bands(self, kpts_band, cell=None, dm_kpts=None, kpts=None):
        '''Get energy bands at a given (arbitrary) 'band' k-point.

        Returns:
            mo_energy : (nao,) ndarray
                Bands energies E_n(k)
            mo_coeff : (nao, nao) ndarray
                Band orbitals psi_n(k)
        '''
        if cell is None: cell = self.cell
        if dm_kpts is None: dm_kpts = self.make_rdm1()
        if kpts is None: kpts = self.kpts

        kpts_band = np.asarray(kpts_band)
        single_kpt_band = (kpts_band.ndim == 1)
        kpts_band = kpts_band.reshape(-1,3)

        fock = self.get_hcore(cell, kpts_band)
        fock = fock + self.get_veff(cell, dm_kpts, kpts=kpts, kpts_band=kpts_band)
        s1e = self.get_ovlp(cell, kpts_band)
        e_a, c_a = self.eig(fock[0], s1e[0])
        e_b, c_b = self.eig(fock[0], s1e[0])
        if single_kpt_band:
            e_a = e_a[0]
            e_b = e_b[0]
            c_a = c_a[0]
            c_b = c_b[0]
        return lib.asarray((e_a,e_b)), lib.asarray((c_a,c_b))

    def init_guess_by_chkfile(self, chk=None, project=True, kpts=None):
        if chk is None: chk = self.chkfile
        if kpts is None: kpts = self.kpts
        return init_guess_by_chkfile(self.cell, chk, project, kpts)
    def from_chk(self, chk=None, project=True, kpts=None):
        return self.init_guess_by_chkfile(chk, project, kpts)

    def dump_chk(self, envs):
        uhf.UHF.dump_chk(self, envs)
        if self.chkfile:
            with h5py.File(self.chkfile) as fh5:
                fh5['scf/kpts'] = self.kpts
        return self

    def mulliken_meta(self, mol=None, dm=None, verbose=logger.DEBUG,
                      pre_orth_method='ANO', s=None):
        if mol is None: mol = self.mol
        if dm is None: dm = self.make_rdm1()
        return mulliken_meta(mol, dm, s=s, verbose=verbose,
                             pre_orth_method=pre_orth_method)

    @lib.with_doc(uhf.spin_square.__doc__)
    def spin_square(self, mo_coeff=None, s=None):
        '''Treating the k-point sampling wfn as a giant Slater determinant,
        the spin_square value is the <S^2> of the giant determinant.
        '''
        nkpts = len(self.kpts)
        if mo_coeff is None:
            mo_a = [self.mo_coeff[0,k][:,self.mo_occ[0,k]>0] for k in range(nkpts)]
            mo_b = [self.mo_coeff[1,k][:,self.mo_occ[1,k]>0] for k in range(nkpts)]
        else:
            mo_a, mo_b = mo_coeff
        if s is None:
            s = self.get_ovlp()

        nelec_a = sum([mo_a[k].shape[1] for k in range(nkpts)])
        nelec_b = sum([mo_b[k].shape[1] for k in range(nkpts)])
        ssxy = (nelec_a + nelec_b) * .5
        for k in range(nkpts):
            sij = reduce(np.dot, (mo_a[k].T.conj(), s[k], mo_b[k]))
            ssxy -= np.einsum('ij,ij->', sij.conj(), sij)
        ssz = (nelec_b-nelec_a)**2 * .25
        ss = ssxy + ssz
        s = np.sqrt(ss+.25) - .5
        return ss, s*2+1

    canonicalize = canonicalize
<|MERGE_RESOLUTION|>--- conflicted
+++ resolved
@@ -45,12 +45,8 @@
     
 
         for k in range(nkpts):
-<<<<<<< HEAD
            for s in [0,1]:
                 occ=np.zeros_like(mo_energy_kpts[s,k])
-=======
-            for s in [0,1]:
->>>>>>> 8da349ce
                 e_idx=np.argsort(mo_energy_kpts[s,k])
                 e_sort=mo_energy_kpts[s,k][e_idx]
                 n=mf.nelec[s]
