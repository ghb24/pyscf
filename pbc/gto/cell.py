#!/usr/bin/env python
# -*- coding: utf-8
#
# Author: Qiming Sun <osirpt.sun@gmail.com>
#         Timothy Berkelbach <tim.berkelbach@gmail.com>
#

import gc
import numpy as np
import scipy.linalg
import scipy.optimize
import pyscf
import pyscf.lib.parameters as param
from pyscf import lib
import pyscf.gto.mole
from pyscf.gto.mole import format_atom, _symbol, _rm_digit, _std_symbol, _charge
from pyscf.pbc.gto import basis
from pyscf.pbc.gto import pseudo

def format_pseudo(pseudo_tab):
    '''Convert the input :attr:`Cell.pseudo` (dict) to the internal data format.

    ``{ atom: ( (nelec_s, nele_p, nelec_d, ...),
                rloc, nexp, (cexp_1, cexp_2, ..., cexp_nexp),
                nproj_types,
                (r1, nproj1, ( (hproj1[1,1], hproj1[1,2], ..., hproj1[1,nproj1]),
                               (hproj1[2,1], hproj1[2,2], ..., hproj1[2,nproj1]),
                               ...
                               (hproj1[nproj1,1], hproj1[nproj1,2], ...        ) )),
                (r2, nproj2, ( (hproj2[1,1], hproj2[1,2], ..., hproj2[1,nproj1]),
                ... ) )
                )
        ... }``

    Args:
        pseudo_tab : dict
            Similar to :attr:`Cell.pseudo` (a dict), it **cannot** be a str

    Returns:
        Formatted :attr:`~Cell.pseudo`

    Examples:

    >>> pbc.format_pseudo({'H':'gth-blyp', 'He': 'gth-pade'})
    {'H': [[1],
        0.2, 2, [-4.19596147, 0.73049821], 0],
     'He': [[2],
        0.2, 2, [-9.1120234, 1.69836797], 0]}
    '''
    fmt_pseudo = {}
    for atom in pseudo_tab.keys():
        symb = _symbol(atom)
        rawsymb = _rm_digit(symb)
        stdsymb = _std_symbol(rawsymb)
        symb = symb.replace(rawsymb, stdsymb)

        if isinstance(pseudo_tab[atom], str):
            fmt_pseudo[symb] = pseudo.load(pseudo_tab[atom], stdsymb)
        else:
            fmt_pseudo[symb] = pseudo_tab[atom]
    return fmt_pseudo

def make_pseudo_env(cell, _atm, _pseudo, pre_env=[]):
    for ia, atom in enumerate(cell._atom):
        symb = atom[0]
        _atm[ia,0] = sum(_pseudo[symb][0])
    _pseudobas = None
    return _atm, _pseudobas, pre_env

def format_basis(basis_tab):
    '''Convert the input :attr:`Cell.basis` to the internal data format.

    ``{ atom: (l, kappa, ((-exp, c_1, c_2, ..), nprim, nctr, ptr-exps, ptr-contraction-coeff)), ... }``

    Args:
        basis_tab : list
            Similar to :attr:`Cell.basis`, it **cannot** be a str

    Returns:
        Formated :attr:`~Cell.basis`

    Examples:

    >>> pbc.format_basis({'H':'gth-szv'})
    {'H': [[0,
        (8.3744350009, -0.0283380461),
        (1.8058681460, -0.1333810052),
        (0.4852528328, -0.3995676063),
        (0.1658236932, -0.5531027541)]]}
    '''
    fmt_basis = {}
    for atom in basis_tab.keys():
        symb = _symbol(atom)
        rawsymb = _rm_digit(symb)
        stdsymb = _std_symbol(rawsymb)
        symb = symb.replace(rawsymb, stdsymb)

        if isinstance(basis_tab[atom], str):
            fmt_basis[symb] = basis.load(basis_tab[atom], stdsymb)
        else:
            fmt_basis[symb] = basis_tab[atom]
    return fmt_basis

def copy(cell):
    '''Deepcopy of the given :class:`Cell` object
    '''
    import copy
    newcell = pyscf.gto.mole.copy(cell)
    newcell._pseudo = copy.deepcopy(cell._pseudo)
    return newcell

def pack(cell):
    '''Pack the given :class:`Cell` to a dict, which can be serialized with :mod:`pickle`
    '''
    cldic = pyscf.gto.mole.pack(cell)
    cldic['h'] = cell.h
    cldic['gs'] = cell.gs
    cldic['precision'] = cell.precision
    cldic['nimgs'] = cell.nimgs
    cldic['ew_eta'] = cell.ew_eta
    cldic['ew_cut'] = cell.ew_cut
    return cldic

def unpack(celldic):
    '''Convert the packed dict to a :class:`Cell` object.
    '''
    cl = Cell()
    cl.__dict__.update(celldic)
    return cl


class Cell(pyscf.gto.Mole):
    '''A Cell object holds the basic information of a crystal.

    Attributes:
        h : (3,3) ndarray
            The real-space unit cell lattice vector, three *columns*: array((a1,a2,a3))
        gs : (3,) ndarray of ints
            The number of *positive* G-vectors along each direction.
        pseudo : dict or str
            To define pseudopotential.
        precision : float
            To control Ewald sums and lattice sums accuracy
        ke_cutoff : float
            If set, defines a spherical cutoff of fourier components, with .5 * G**2 < ke_cutoff

        ** Following attributes (for experts) are automatically generated. **

        nimgs : (3,) ndarray of ints
            Number of basis function images in lattice sums, It affects the
            accuracy of integrals.  See :func:`get_nimgs`.
        ew_eta, ew_cut : float
            The Ewald 'eta' and 'cut' parameters.  See :func:`get_ewald_params`

    (See other attributes in :class:`Mole`)

    Examples:

    >>> mol = Mole(atom='H^2 0 0 0; H 0 0 1.1', basis='sto3g')
    >>> cl = Cell()
    >>> cl.build(h='3 0 0; 0 3 0; 0 0 3', gs=[8,8,8], atom='C 1 1 1', basis='sto3g')
    >>> print(cl.atom_symbol(0))
    C
    >>> print(cl.get_nimgs(1e-9))
    [3,3,3]
    '''
    def __init__(self, **kwargs):
        pyscf.gto.Mole.__init__(self, **kwargs)
        self.h = None # lattice vectors, three *columns*: array((a1,a2,a3))
        self.gs = None
        self.precision = 1.e-8
        self.nimgs = None
        self.ew_eta = None
        self.ew_cut = None
        self.pseudo = None
        self.ke_cutoff = None # if set, defines a spherical cutoff
                              # of fourier components, with .5 * G**2 < ke_cutoff

##################################################
# don't modify the following variables, they are not input arguments
        self.Gv = None
        self.vol = None
        self._h = None # lattice vectors, three *columns*: array((a1,a2,a3))
                       # See defs. in MH 3.1
                       # scaled coordinates r = numpy.dot(_h, [x,y,z])
                       # reciprocal lattice array((b1,b2,b3)) = inv(_h).T
        self._pseudo = None
        self._keys = set(self.__dict__.keys())


    def build(self, *args, **kwargs):
        return self.build_(*args, **kwargs)

#Note: Exculde dump_input, parse_arg, basis from kwargs to avoid parsing twice
    def build_(self, dump_input=True, parse_arg=True,
               h=None, gs=None, precision=None, nimgs=None,
               ew_eta=None, ew_cut=None, pseudo=None, basis=None,
               *args, **kwargs):
        '''Setup Mole molecule and Cell and initialize some control parameters.
        Whenever you change the value of the attributes of :class:`Cell`,
        you need call this function to refresh the internal data of Cell.

        Kwargs:
            h : (3,3) ndarray
                The real-space unit cell lattice vectors.
            gs : (3,) ndarray of ints
                The number of *positive* G-vectors along each direction.
            pseudo : dict or str
                To define pseudopotential.  If given, overwrite :attr:`Cell.pseudo`
        '''
        if h is not None: self.h = h
        if gs is not None: self.gs = gs
        if nimgs is not None: self.nimgs = nimgs
        if ew_eta is not None: self.ew_eta = ew_eta
        if ew_cut is not None: self.ew_cut = ew_cut
        if pseudo is not None: self.pseudo = pseudo
        if basis is not None: self.basis = basis

        if 'unit' in kwargs:
            self.unit = kwargs['unit']

        if 'atom' in kwargs:
            self.atom = kwargs['atom']
        _atom = format_atom(self.atom, unit=self.unit)

        # Set-up pseudopotential if it exists
        # This must happen before build() because it affects
        # tot_electrons() via atom_charge()
        if self.pseudo is not None:
            if isinstance(self.pseudo, str):
                # specify global pseudo for whole molecule
                uniq_atoms = set([a[0] for a in _atom])
                self._pseudo = self.format_pseudo(dict([(a, self.pseudo)
                                                      for a in uniq_atoms]))
            else:
                self._pseudo = self.format_pseudo(self.pseudo)
#            self.nelectron = self.tot_electrons()
#            if (self.nelectron+self.spin) % 2 != 0:
#                raise RuntimeError('Electron number %d and spin %d are not consistent\n' %
#                                   (self.nelectron, self.spin))

        # Check if we're using a GTH basis
        # This must happen before build() because it prepares self.basis
        if isinstance(self.basis, str):
            basis_name = self.basis.lower().replace(' ', '').replace('-', '').replace('_', '')
            if 'gth' in basis_name:
                # specify global basis for whole molecule
                uniq_atoms = set([a[0] for a in _atom])
                self.basis = self.format_basis(dict([(a, basis_name)
                                                     for a in uniq_atoms]))
            # This sets self.basis to be internal format, and will
            # be parsed appropriately by Mole.build

        # Do regular Mole.build_ with usual kwargs
        pyscf.gto.Mole.build_(self, dump_input, parse_arg, *args, **kwargs)

        if self.nimgs is None:
            self.nimgs = self.get_nimgs(self.precision)

        if self.ew_eta is None or self.ew_cut is None:
            self.ew_eta, self.ew_cut = self.get_ewald_params(self.precision)

        self.Gv = self.get_Gv()
        self.vol = scipy.linalg.det(self.lattice_vectors())
        self._h = self.lattice_vectors()

    def format_pseudo(self, pseudo_tab):
        return format_pseudo(pseudo_tab)

    def format_basis(self, basis_tab):
        return format_basis(basis_tab)

    def make_ecp_env(self, _atm, xxx, pre_env=[]):
        if self._pseudo:
            _atm, _ecpbas, _env = make_pseudo_env(self, _atm, self._pseudo, pre_env)
        else:
            _atm, _ecpbas, _env = _atm, None, pre_env
        return _atm, _ecpbas, _env

#    def atom_charge(self, atm_id):
#        '''Return the atom charge, accounting for pseudopotential.'''
#        if self.pseudo is None:
#            # This is what the original Mole.atom_charge() returns
#            CHARGE_OF  = 0
#            return self._atm[atm_id,CHARGE_OF]
#        else:
#            # Remember, _pseudo is a dict
#            nelecs = self._pseudo[ self.atom_symbol(atm_id) ][0]
#            return sum(nelecs)

    def get_nimgs(self, precision):
        r'''Choose number of basis function images in lattice sums
        to include for given precision in overlap, using

        precision ~ 4 * pi * r^2 * e^{-\alpha r^2}

        where \alpha is the smallest exponent in the basis. Note
        that assumes an isolated exponent in the middle of the box, so
        it adds one additional lattice vector to be safe.
        '''
        min_exp = np.min([np.min(self.bas_exp(ib)) for ib in range(self.nbas)])

        def fn(r):
            return (np.log(4*np.pi*r**2)-min_exp*r**2-np.log(precision))**2

        rcut = np.sqrt(-(np.log(precision)/min_exp)) # guess
        rcut = scipy.optimize.fsolve(fn, rcut)[0]
        rlengths = lib.norm(self.lattice_vectors(), axis=1) + 1e-200
        nimgs = np.ceil(np.reshape(rcut/rlengths, rlengths.shape[0])).astype(int)

        return nimgs+1 # additional lattice vector to take into account
                       # case where there are functions on the edges of the box.

    def get_ewald_params(self, precision):
        r'''Choose a reasonable value of Ewald 'eta' and 'cut' parameters.

        Choice is based on largest G vector and desired relative precision.

        The relative error in the G-space sum is given by (keeping only
        exponential factors)
            precision ~ e^{(-Gmax^2)/(4 \eta^2)}
        which determines eta. Then, real-space cutoff is determined by (exp.
        factors only)
            precision ~ erfc(eta*rcut) / rcut ~ e^{(-eta**2 rcut*2)}

        Returns:
            ew_eta, ew_cut : float
                The Ewald 'eta' and 'cut' parameters.
        '''
<<<<<<< HEAD
        #  The following is taken from RM's Electronic Structure and Practical Methods
        #  pg. 85, computing max G in each direction from 2 * pi * N_x / |a_x|.
        #  The least precision is found when Gmax is lowest, so we set our eta based on
        #  the min to get the desired precision in *all* directions
        _h = self.lattice_vectors()
        Gmax = min([2.*np.pi*self.gs[i]/lib.norm(_h[i,:]) for i in xrange(3)])
=======
        #  See Martin, p. 85 
        Gmax = min([ 2.*np.pi*self.gs[i]/lib.norm(self.lattice_vectors()[i,:]) 
                     for i in range(3) ])
>>>>>>> effb16e2
        log_precision = np.log(precision)
        ew_eta = np.sqrt(-Gmax**2/(4*log_precision))

        rcut = np.sqrt(-log_precision)/ew_eta
        ew_cut = self.get_bounding_sphere(rcut)
        return ew_eta, ew_cut

    def get_bounding_sphere(self, rcut):
        '''Finds all the lattice points within a sphere of radius rcut.  

        Defines a parallelipiped given by -N_x <= n_x <= N_x, with x in [1,3]
        See Martin p. 85

        Args:
            rcut : number
                real space cut-off for interaction

        Returns:
            cut : ndarray of 3 ints defining N_x
        '''
        invhT = scipy.linalg.inv(self.lattice_vectors().T)
        Gmat = invhT.T
        n1 = np.ceil(lib.norm(Gmat[0,:])*rcut).astype(int)
        n2 = np.ceil(lib.norm(Gmat[1,:])*rcut).astype(int)
        n3 = np.ceil(lib.norm(Gmat[2,:])*rcut).astype(int)
        cut = np.array([n1, n2, n3])
        return cut

    def get_Gv(self):
        '''Calculate three-dimensional G-vectors for the cell; see MH (3.8).

        Indices along each direction go as [0...self.gs, -self.gs...-1]
        to follow FFT convention. Note that, for each direction, ngs = 2*self.gs+1.

        Args:
            self : instance of :class:`Cell`

        Returns:
            Gv : (ngs, 3) ndarray of floats
                The array of G-vectors.
        '''
        invh = scipy.linalg.inv(self.lattice_vectors())

        gxrange = range(self.gs[0]+1)+range(-self.gs[0],0)
        gyrange = range(self.gs[1]+1)+range(-self.gs[1],0)
        gzrange = range(self.gs[2]+1)+range(-self.gs[2],0)
        gxyz = lib.cartesian_prod((gxrange, gyrange, gzrange))

        Gv = 2*np.pi* np.dot(gxyz, invh)
        return Gv

    def get_SI(self):
        '''Calculate the structure factor for all atoms; see MH (3.34).

        Args:
            self : instance of :class:`Cell`

        Returns:
            SI : (natm, ngs) ndarray, dtype=np.complex128
                The structure factor for each atom at each G-vector.
        '''
        coords = [self.atom_coord(ia) for ia in range(self.natm)]
        SI = np.exp(-1j*np.dot(coords, self.Gv.T))
        return SI

    def lattice_vectors(self):
        if isinstance(self.h, str):
            h = self.h.replace(';',' ').replace(',',' ').replace('\n',' ')
            h = np.asarray([float(x) for x in h.split()]).reshape(3,3)
        else:
            h = np.asarray(self.h)
        if self.unit.startswith(('B','b','au','AU')):
            return h
        elif self.unit.startswith(('A','a')):
            return h * (1./param.BOHR)
        else:
            return h * (1./self.unit)

    def get_abs_kpts(self, scaled_kpts):
        '''Get absolute kpts (in inverse Bohr), given "scaled" kpts in fractions 
        of lattice vectors.

        Args:
            scaled_kpts : (nkpts, 3) ndarray of floats

        Returns:
            abs_kpts : (nkpts, 3) ndarray of floats 
        '''
        # inv_h has reciprocal vectors as rows
        return 2*np.pi*np.dot(scaled_kpts, scipy.linalg.inv(self._h))

    def copy(self):
        return copy(self)

    def pack(self):
        return pack(self)

    def unpack(self):
        return unpack(self)
<|MERGE_RESOLUTION|>--- conflicted
+++ resolved
@@ -327,18 +327,10 @@
             ew_eta, ew_cut : float
                 The Ewald 'eta' and 'cut' parameters.
         '''
-<<<<<<< HEAD
-        #  The following is taken from RM's Electronic Structure and Practical Methods
-        #  pg. 85, computing max G in each direction from 2 * pi * N_x / |a_x|.
-        #  The least precision is found when Gmax is lowest, so we set our eta based on
-        #  the min to get the desired precision in *all* directions
+        #  See Martin, p. 85 
         _h = self.lattice_vectors()
-        Gmax = min([2.*np.pi*self.gs[i]/lib.norm(_h[i,:]) for i in xrange(3)])
-=======
-        #  See Martin, p. 85 
-        Gmax = min([ 2.*np.pi*self.gs[i]/lib.norm(self.lattice_vectors()[i,:]) 
-                     for i in range(3) ])
->>>>>>> effb16e2
+        Gmax = min([ 2.*np.pi*self.gs[i]/lib.norm(_h[i,:]) for i in range(3) ])
+
         log_precision = np.log(precision)
         ew_eta = np.sqrt(-Gmax**2/(4*log_precision))
 
